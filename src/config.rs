//! Customize line editor
use std::default::Default;

/// User preferences
#[derive(Clone, Copy, Debug, PartialEq, Eq)]
pub struct Config {
    /// Maximum number of entries in History.
    max_history_size: usize, // history_max_entries
    history_duplicates: HistoryDuplicates,
    history_ignore_space: bool,
    completion_type: CompletionType,
    /// When listing completion alternatives, only display
    /// one screen of possibilities at a time.
    completion_prompt_limit: usize,
    /// Duration (milliseconds) Rustyline will wait for a character when
    /// reading an ambiguous key sequence.
    keyseq_timeout: i32,
    /// Emacs or Vi mode
    edit_mode: EditMode,
    /// If true, each nonblank line returned by `readline` will be
    /// automatically added to the history.
    auto_add_history: bool,
    /// if colors should be enabled.
    color_mode: ColorMode,
    /// Whether to use stdout or stderr
    output_stream: OutputStreamType,
}

impl Config {
    pub fn builder() -> Builder {
        Builder::new()
    }

    /// Tell the maximum length (i.e. number of entries) for the history.
    pub fn max_history_size(&self) -> usize {
        self.max_history_size
    }

    pub(crate) fn set_max_history_size(&mut self, max_size: usize) {
        self.max_history_size = max_size;
    }

    /// Tell if lines which match the previous history entry are saved or not
    /// in the history list.
    ///
    /// By default, they are ignored.
    pub fn history_duplicates(&self) -> HistoryDuplicates {
        self.history_duplicates
    }

    pub(crate) fn set_history_ignore_dups(&mut self, yes: bool) {
        self.history_duplicates = if yes {
            HistoryDuplicates::IgnoreConsecutive
        } else {
            HistoryDuplicates::AlwaysAdd
        };
    }

    /// Tell if lines which begin with a space character are saved or not in
    /// the history list.
    ///
    /// By default, they are saved.
    pub fn history_ignore_space(&self) -> bool {
        self.history_ignore_space
    }

    pub(crate) fn set_history_ignore_space(&mut self, yes: bool) {
        self.history_ignore_space = yes;
    }

    pub fn completion_type(&self) -> CompletionType {
        self.completion_type
    }

    pub fn completion_prompt_limit(&self) -> usize {
        self.completion_prompt_limit
    }

    pub fn keyseq_timeout(&self) -> i32 {
        self.keyseq_timeout
    }

    pub fn edit_mode(&self) -> EditMode {
        self.edit_mode
    }

    /// Tell if lines are automatically added to the history.
    ///
    /// By default, they are not.
    pub fn auto_add_history(&self) -> bool {
        self.auto_add_history
    }

    /// Tell if colors should be enabled.
    ///
    /// By default, they are except if stdout is not a TTY.
    pub fn color_mode(&self) -> ColorMode {
        self.color_mode
    }

    pub(crate) fn set_color_mode(&mut self, color_mode: ColorMode) {
        self.color_mode = color_mode;
    }

    pub fn output_stream(&self) -> OutputStreamType {
        self.output_stream
    }

    pub(crate) fn set_output_stream(&mut self, stream: OutputStreamType) {
        self.output_stream = stream;
    }
}

impl Default for Config {
    fn default() -> Self {
        Self {
            max_history_size: 100,
            history_duplicates: HistoryDuplicates::IgnoreConsecutive,
            history_ignore_space: false,
            completion_type: CompletionType::Circular, // TODO Validate
            completion_prompt_limit: 100,
            keyseq_timeout: -1,
            edit_mode: EditMode::Emacs,
            auto_add_history: false,
            color_mode: ColorMode::Enabled,
            output_stream: OutputStreamType::Stdout,
        }
    }
}

#[derive(Clone, Copy, Debug, PartialEq, Eq)]
pub enum HistoryDuplicates {
    AlwaysAdd,
    /// a line will not be added to the history if it matches the previous entry
    IgnoreConsecutive,
}

#[derive(Clone, Copy, Debug, PartialEq, Eq)]
pub enum CompletionType {
    /// Complete the next full match (like in Vim by default)
    Circular,
    /// Complete till longest match.
    /// When more than one match, list all matches
    /// (like in Bash/Readline).
    List,
}

/// Style of editing / Standard keymaps
#[derive(Clone, Copy, Debug, PartialEq, Eq)]
pub enum EditMode {
    Emacs,
    Vi,
}

/// Colorization mode
#[derive(Clone, Copy, Debug, PartialEq, Eq)]
pub enum ColorMode {
    Enabled,
    Forced,
    Disabled,
}

/// Should the editor use stdout or stderr
#[derive(Clone, Copy, Debug, PartialEq, Eq)]
pub enum OutputStreamType {
    Stderr,
    Stdout,
}

/// Configuration builder
#[derive(Debug, Default)]
pub struct Builder {
    p: Config,
}

impl Builder {
    pub fn new() -> Self {
        Self {
            p: Config::default(),
        }
    }

    /// Set the maximum length for the history.
    pub fn max_history_size(mut self, max_size: usize) -> Self {
        self.set_max_history_size(max_size);
        self
    }

    /// Tell if lines which match the previous history entry are saved or not
    /// in the history list.
    ///
    /// By default, they are ignored.
    pub fn history_ignore_dups(mut self, yes: bool) -> Self {
        self.set_history_ignore_dups(yes);
        self
    }

    /// Tell if lines which begin with a space character are saved or not in
    /// the history list.
    ///
    /// By default, they are saved.
    pub fn history_ignore_space(mut self, yes: bool) -> Self {
        self.set_history_ignore_space(yes);
        self
    }

    /// Set `completion_type`.
    pub fn completion_type(mut self, completion_type: CompletionType) -> Self {
        self.set_completion_type(completion_type);
        self
    }

    /// The number of possible completions that determines when the user is
    /// asked whether the list of possibilities should be displayed.
    pub fn completion_prompt_limit(mut self, completion_prompt_limit: usize) -> Self {
        self.set_completion_prompt_limit(completion_prompt_limit);
        self
    }

    /// Timeout for ambiguous key sequences in milliseconds.
    /// Currently, it is used only to distinguish a single ESC from an ESC
    /// sequence.
    /// After seeing an ESC key, wait at most `keyseq_timeout_ms` for another
    /// byte.
    pub fn keyseq_timeout(mut self, keyseq_timeout_ms: i32) -> Self {
        self.set_keyseq_timeout(keyseq_timeout_ms);
        self
    }

    /// Choose between Emacs or Vi mode.
    pub fn edit_mode(mut self, edit_mode: EditMode) -> Self {
        self.set_edit_mode(edit_mode);
        self
    }

    /// Tell if lines are automatically added to the history.
    ///
    /// By default, they are not.
    pub fn auto_add_history(mut self, yes: bool) -> Self {
        self.set_auto_add_history(yes);
        self
    }

    /// Forces colorization on or off.
    ///
<<<<<<< HEAD
    /// By default, colorization is on except if stdout is not a tty.
    pub fn color_mode(mut self, color_mode: ColorMode) -> Self {
=======
    /// By default, colorization is on except if stdout is not a TTY.
    pub fn color_mode(mut self, color_mode: ColorMode) -> Builder {
>>>>>>> c877e3f9
        self.set_color_mode(color_mode);
        self
    }

    /// Whether to use stdout or stderr.
    ///
    /// Be default, use stdout
    pub fn output_stream(mut self, stream: OutputStreamType) -> Self {
        self.set_output_stream(stream);
        self
    }

    pub fn build(self) -> Config {
        self.p
    }
}

impl Configurer for Builder {
    fn config_mut(&mut self) -> &mut Config {
        &mut self.p
    }
}

pub trait Configurer {
    fn config_mut(&mut self) -> &mut Config;

    /// Set the maximum length for the history.
    fn set_max_history_size(&mut self, max_size: usize) {
        self.config_mut().set_max_history_size(max_size);
    }

    /// Tell if lines which match the previous history entry are saved or not
    /// in the history list.
    ///
    /// By default, they are ignored.
    fn set_history_ignore_dups(&mut self, yes: bool) {
        self.config_mut().set_history_ignore_dups(yes);
    }

    /// Tell if lines which begin with a space character are saved or not in
    /// the history list.
    ///
    /// By default, they are saved.
    fn set_history_ignore_space(&mut self, yes: bool) {
        self.config_mut().set_history_ignore_space(yes);
    }
    /// Set `completion_type`.
    fn set_completion_type(&mut self, completion_type: CompletionType) {
        self.config_mut().completion_type = completion_type;
    }

    /// The number of possible completions that determines when the user is
    /// asked whether the list of possibilities should be displayed.
    fn set_completion_prompt_limit(&mut self, completion_prompt_limit: usize) {
        self.config_mut().completion_prompt_limit = completion_prompt_limit;
    }

    /// Timeout for ambiguous key sequences in milliseconds.
    fn set_keyseq_timeout(&mut self, keyseq_timeout_ms: i32) {
        self.config_mut().keyseq_timeout = keyseq_timeout_ms;
    }

    /// Choose between Emacs or Vi mode.
    fn set_edit_mode(&mut self, edit_mode: EditMode) {
        self.config_mut().edit_mode = edit_mode;
        match edit_mode {
            EditMode::Emacs => self.set_keyseq_timeout(-1), // no timeout
            EditMode::Vi => self.set_keyseq_timeout(500),
        }
    }

    /// Tell if lines are automatically added to the history.
    ///
    /// By default, they are not.
    fn set_auto_add_history(&mut self, yes: bool) {
        self.config_mut().auto_add_history = yes;
    }

    /// Forces colorization on or off.
    ///
    /// By default, colorization is on except if stdout is not a TTY.
    fn set_color_mode(&mut self, color_mode: ColorMode) {
        self.config_mut().set_color_mode(color_mode);
    }

    /// Whether to use stdout or stderr
    ///
    /// By default, use stdout
    fn set_output_stream(&mut self, stream: OutputStreamType) {
        self.config_mut().set_output_stream(stream);
    }
}<|MERGE_RESOLUTION|>--- conflicted
+++ resolved
@@ -243,13 +243,8 @@
 
     /// Forces colorization on or off.
     ///
-<<<<<<< HEAD
-    /// By default, colorization is on except if stdout is not a tty.
+    /// By default, colorization is on except if stdout is not a TTY.
     pub fn color_mode(mut self, color_mode: ColorMode) -> Self {
-=======
-    /// By default, colorization is on except if stdout is not a TTY.
-    pub fn color_mode(mut self, color_mode: ColorMode) -> Builder {
->>>>>>> c877e3f9
         self.set_color_mode(color_mode);
         self
     }
